
.silky-notifications {
    display: flex ;
    flex-direction: column ;
    justify-content: flex-end ;
    pointer-events: none ;
}

.silky-notification {
    margin: 6px ;
    padding: 0 12px 0 0 ;
    background-color : #F0F0F0 ;
    border: 1px solid #ACACAC;
    border-radius: 2px;
<<<<<<< HEAD
    /*box-shadow: 0 0 1px 1px rgba(172, 172, 172, 0.5);*/
=======
>>>>>>> 8b76e192
    transition: all .5s ;
    height: 85px ;
    overflow: hidden ;
    box-sizing: border-box ;
    pointer-events: auto ;
    display: flex ;
    flex-direction: row;
}

.silky-notification.hidden:not(:hover) {
    height: 0 ;
    opacity: 0 ;
    margin-top: 0 ;
    margin-bottom: 0 ;
}

.silky-notification-icon {
    -webkit-mask-repeat: no-repeat;
    -webkit-mask-position: center;
    -webkit-mask-size: 50px;
    padding: 5px;
    flex: 1;
    box-sizing: border-box ;
    line-height: 50px;
    text-align: center;
    height: 85px ;
}

[data-type='info'] .silky-notification-icon {
    mask: url('assets/action-info.svg') 0 0/50px 50px no-repeat;
    background-color: #81B2F5;
    -webkit-mask-image: url('assets/action-info.svg');
}

[data-type='error'] .silky-notification-icon {
    mask: url('assets/action-error.svg') 0 0/50px 50px no-repeat;
    background-color: #ce3d3d;
    -webkit-mask-image: url('assets/action-error.svg');
}

[data-type='warning'] .silky-notification-icon {
    mask: url('assets/action-warning.svg') 0 0/50px 50px no-repeat;
    background-color: #FFA500;
    -webkit-mask-image: url('assets/action-warning.svg');
}

[data-type='success'] .silky-notification-icon {
    mask: url('assets/action-check.svg') 0 0/50px 50px no-repeat;
    background-color: #399b3f;
    -webkit-mask-image: url('assets/action-check.svg');
}

.silky-notification-info {
    flex: 4;
}

.silky-notification-title {
    margin-top: 12px ;
    font-size: 120% ;
}

.silky-notification-body {
    display: flex ;
    justify-content: space-between ;
    margin-bottom: 12px ;
}

.silky-notification-content > * {
    margin: .6em 0 0 ;
}

.silky-notification-buttons > * {
    display: inline-block ;
    padding: 6px ;
    border: 1px solid transparent ;
    width: 30px ;
    text-align: center ;
}

.silky-notification-buttons > :hover {
    background-color: white ;
    border: 1px solid #ACACAC ;
}<|MERGE_RESOLUTION|>--- conflicted
+++ resolved
@@ -12,10 +12,6 @@
     background-color : #F0F0F0 ;
     border: 1px solid #ACACAC;
     border-radius: 2px;
-<<<<<<< HEAD
-    /*box-shadow: 0 0 1px 1px rgba(172, 172, 172, 0.5);*/
-=======
->>>>>>> 8b76e192
     transition: all .5s ;
     height: 85px ;
     overflow: hidden ;
